--- conflicted
+++ resolved
@@ -294,6 +294,40 @@
                 auto_sparsity=t_auto_sparsity,
                 cross=False,
             )
+            self.mytransformer = CrossTransformerEncoder(
+                dim=transformer_channels,
+                emb=t_emb,
+                hidden_scale=t_hidden_scale,
+                num_heads=t_heads,
+                num_layers=t_layers,
+                cross_first=t_cross_first,
+                dropout=t_dropout,
+                max_positions=t_max_positions,
+                norm_in=t_norm_in,
+                norm_in_group=t_norm_in_group,
+                group_norm=t_group_norm,
+                norm_first=t_norm_first,
+                norm_out=t_norm_out,
+                max_period=t_max_period,
+                weight_decay=t_weight_decay,
+                lr=t_lr,
+                layer_scale=t_layer_scale,
+                gelu=t_gelu,
+                sin_random_shift=t_sin_random_shift,
+                weight_pos_embed=t_weight_pos_embed,
+                cape_mean_normalize=t_cape_mean_normalize,
+                cape_augment=t_cape_augment,
+                cape_glob_loc_scale=t_cape_glob_loc_scale,
+                sparse_self_attn=t_sparse_self_attn,
+                sparse_cross_attn=t_sparse_cross_attn,
+                mask_type=t_mask_type,
+                mask_random_seed=t_mask_random_seed,
+                sparse_attn_window=t_sparse_attn_window,
+                global_window=t_global_window,
+                sparsity=t_sparsity,
+                auto_sparsity=t_auto_sparsity,
+                cross=False,
+            )
             self.crosstransformer = CrossTransformerEncoder(
                 dim=transformer_channels,
                 emb=t_emb,
@@ -327,8 +361,10 @@
                 sparsity=t_sparsity,
                 auto_sparsity=t_auto_sparsity,
                 cross=True,
+                cross=True,
             )
         else:
+            self.mytransformer = None
             self.mytransformer = None
             self.crosstransformer = None
 
@@ -497,23 +533,13 @@
                         x = rearrange(x, "b c f t-> b c (f t)")
                         x = self.channel_upsampler(x)
                         x = rearrange(x, "b c (f t)-> b c f t", f=f)
-<<<<<<< HEAD
 
                     x, _ = self.mytransformer(x, None)
-=======
-                        xt = self.channel_upsampler_t(xt)
-
-                    x, xt = self.mytransformer(x, None)
->>>>>>> 74096db2
 
                     if self.bottom_channels:
                         x = rearrange(x, "b c f t-> b c (f t)")
                         x = self.channel_downsampler(x)
                         x = rearrange(x, "b c (f t)-> b c f t", f=f)
-<<<<<<< HEAD
-=======
-                        xt = self.channel_downsampler_t(xt)
->>>>>>> 74096db2
                         
             if idx == 0 and self.freq_emb is not None:
                 # add frequency embedding to allow for non equivariant convolutions
